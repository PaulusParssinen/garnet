--- conflicted
+++ resolved
@@ -2856,41 +2856,30 @@
         {
             using var lightClientRequest = TestUtils.CreateRequest();
 
-<<<<<<< HEAD
             // zdiffstore
-            var zdiffResult = lightClientRequest.SendCommandChunks("ZDIFFSTORE desKey 2 dadi seconddadi", bytesSent);
-=======
-            //zdiff withscores
             var response = lightClientRequest.SendCommandChunks("ZDIFFSTORE desKey 2 dadi seconddadi", bytesSent);
->>>>>>> e6cbca1e
             var expectedResponse = ":0\r\n";
             TestUtils.AssertEqualUpToExpectedLength(expectedResponse, response);
 
             lightClientRequest.SendCommand("ZADD dadi 1 uno 2 due 3 tre 4 quattro 5 cinque 6 sei");
             lightClientRequest.SendCommand("ZADD seconddadi 1 uno 2 due 3 tre 4 quattro");
 
-<<<<<<< HEAD
-            zdiffResult = lightClientRequest.SendCommandChunks("ZDIFFSTORE desKey 2 dadi seconddadi", bytesSent);
-            expectedResponse = "1\r\n";
-            actualValue = Encoding.ASCII.GetString(zdiffResult).Substring(0, expectedResponse.Length);
-
-            // Check that the sets have correct cardinality
-            zdiffResult = lightClientRequest.SendCommandChunks("ZCARD desKey", bytesSent);
-            expectedResponse = "1\r\n";
-            actualValue = Encoding.ASCII.GetString(zdiffResult).Substring(0, expectedResponse.Length);
-
-            zdiffResult = lightClientRequest.SendCommandChunks("ZCARD dadi", bytesSent);
-            expectedResponse = "6\r\n";
-            actualValue = Encoding.ASCII.GetString(zdiffResult).Substring(0, expectedResponse.Length);
-
-            zdiffResult = lightClientRequest.SendCommandChunks("ZCARD seconddadi", bytesSent);
-            expectedResponse = "4\r\n";
-            actualValue = Encoding.ASCII.GetString(zdiffResult).Substring(0, expectedResponse.Length);
-=======
             response = lightClientRequest.SendCommandChunks("ZDIFFSTORE desKey 2 dadi seconddadi", bytesSent);
             expectedResponse = ":2\r\n";
             TestUtils.AssertEqualUpToExpectedLength(expectedResponse, response);
->>>>>>> e6cbca1e
+
+            // Check that the sets have correct cardinality
+            response = lightClientRequest.SendCommandChunks("ZCARD desKey", bytesSent);
+            expectedResponse = "1\r\n";
+            TestUtils.AssertEqualUpToExpectedLength(expectedResponse, response);
+
+            response = lightClientRequest.SendCommandChunks("ZCARD dadi", bytesSent);
+            expectedResponse = "6\r\n";
+            TestUtils.AssertEqualUpToExpectedLength(expectedResponse, response);
+
+            response = lightClientRequest.SendCommandChunks("ZCARD seconddadi", bytesSent);
+            expectedResponse = "4\r\n";
+            TestUtils.AssertEqualUpToExpectedLength(expectedResponse, response);
         }
 
         [Test]
@@ -2911,25 +2900,20 @@
             // Zdiff withscores
             response = lightClientRequest.SendCommandChunks("ZDIFF 3 zset1 zset2 zset3 WITHSCORES", bytesSent, 5);
             expectedResponse = "*4\r\n$6\r\ncinque\r\n$1\r\n5\r\n$3\r\nsei\r\n$1\r\n6\r\n";
-<<<<<<< HEAD
-            actualValue = Encoding.ASCII.GetString(zdiffResult).Substring(0, expectedResponse.Length);
-            ClassicAssert.AreEqual(expectedResponse, actualValue);
+            TestUtils.AssertEqualUpToExpectedLength(expectedResponse, response);
 
             // Check that the sets have correct cardinality
-            zdiffResult = lightClientRequest.SendCommandChunks("ZCARD zset1", bytesSent);
+            response = lightClientRequest.SendCommandChunks("ZCARD zset1", bytesSent);
             expectedResponse = "6\r\n";
-            actualValue = Encoding.ASCII.GetString(zdiffResult).Substring(0, expectedResponse.Length);
-
-            zdiffResult = lightClientRequest.SendCommandChunks("ZCARD zset2", bytesSent);
+            TestUtils.AssertEqualUpToExpectedLength(expectedResponse, response);
+
+            response = lightClientRequest.SendCommandChunks("ZCARD zset2", bytesSent);
             expectedResponse = "4\r\n";
-            actualValue = Encoding.ASCII.GetString(zdiffResult).Substring(0, expectedResponse.Length);
-
-            zdiffResult = lightClientRequest.SendCommandChunks("ZCARD zset3", bytesSent);
+            TestUtils.AssertEqualUpToExpectedLength(expectedResponse, response);
+
+            response = lightClientRequest.SendCommandChunks("ZCARD zset3", bytesSent);
             expectedResponse = "4\r\n";
-            actualValue = Encoding.ASCII.GetString(zdiffResult).Substring(0, expectedResponse.Length);
-=======
-            TestUtils.AssertEqualUpToExpectedLength(expectedResponse, response);
->>>>>>> e6cbca1e
+            TestUtils.AssertEqualUpToExpectedLength(expectedResponse, response);
         }
 
         [Test]
